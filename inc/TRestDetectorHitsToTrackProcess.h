/*************************************************************************
 * This file is part of the REST software framework.                     *
 *                                                                       *
 * Copyright (C) 2016 GIFNA/TREX (University of Zaragoza)                *
 * For more information see http://gifna.unizar.es/trex                  *
 *                                                                       *
 * REST is free software: you can redistribute it and/or modify          *
 * it under the terms of the GNU General Public License as published by  *
 * the Free Software Foundation, either version 3 of the License, or     *
 * (at your option) any later version.                                   *
 *                                                                       *
 * REST is distributed in the hope that it will be useful,               *
 * but WITHOUT ANY WARRANTY; without even the implied warranty of        *
 * MERCHANTABILITY or FITNESS FOR A PARTICULAR PURPOSE. See the          *
 * GNU General Public License for more details.                          *
 *                                                                       *
 * You should have a copy of the GNU General Public License along with   *
 * REST in $REST_PATH/LICENSE.                                           *
 * If not, see http://www.gnu.org/licenses/.                             *
 * For the list of contributors see $REST_PATH/CREDITS.                  *
 *************************************************************************/

#ifndef RestCore_TRestDetectorHitsToTrackProcess
#define RestCore_TRestDetectorHitsToTrackProcess

#include <TRestDetectorHitsEvent.h>
#include <TRestTrackEvent.h>

#include "TMatrixD.h"
#include "TRestEventProcess.h"

//! A process to convert a TRestDetectorHitsEvent into a TRestTrackEvent
class TRestDetectorHitsToTrackProcess : public TRestEventProcess {
   private:
<<<<<<< HEAD
    TRestDetectorHitsEvent* fHitsEvent;  //!
    TRestTrackEvent* fTrackEvent;        //!
=======
#ifndef __CINT__
    TRestDetectorHitsEvent* fHitsEvent;  //!
    TRestTrackEvent* fTrackEvent;        //!
#endif

    void InitFromConfigFile();
>>>>>>> d16e26b0

    void Initialize();
    Int_t FindTracks(TRestHits* hits);

   protected:
    /// The hits distance used to define a cluster of hits
    Double_t fClusterDistance = 2.5;

   public:
    any GetInputEvent() { return fHitsEvent; }
    any GetOutputEvent() { return fTrackEvent; }

    TRestEvent* ProcessEvent(TRestEvent* eventInput);

    /// It prints out the process parameters stored in the metadata structure
    void PrintMetadata() {
        BeginPrintProcess();

        metadata << " cluster-distance : " << fClusterDistance << " mm " << endl;

        EndPrintProcess();
    }

    /// Returns the name of this process
    TString GetProcessName() { return (TString) "hitsToTrack"; }

    TRestDetectorHitsToTrackProcess();
    ~TRestDetectorHitsToTrackProcess();

    ClassDef(TRestDetectorHitsToTrackProcess, 1);  // Template for a REST "event process" class inherited from
                                                   // TRestEventProcess
};
#endif<|MERGE_RESOLUTION|>--- conflicted
+++ resolved
@@ -32,17 +32,11 @@
 //! A process to convert a TRestDetectorHitsEvent into a TRestTrackEvent
 class TRestDetectorHitsToTrackProcess : public TRestEventProcess {
    private:
-<<<<<<< HEAD
-    TRestDetectorHitsEvent* fHitsEvent;  //!
-    TRestTrackEvent* fTrackEvent;        //!
-=======
+
 #ifndef __CINT__
     TRestDetectorHitsEvent* fHitsEvent;  //!
     TRestTrackEvent* fTrackEvent;        //!
 #endif
-
-    void InitFromConfigFile();
->>>>>>> d16e26b0
 
     void Initialize();
     Int_t FindTracks(TRestHits* hits);
