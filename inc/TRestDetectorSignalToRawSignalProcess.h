--- conflicted
+++ resolved
@@ -65,16 +65,6 @@
     /// This parameter is used by integralWindow trigger mode to define the acquisition window.
     Double_t fIntegralThreshold = 1229.0;
 
-<<<<<<< HEAD
-    /// On "fixed" trigger mode, this parameter defines the time corresponding to the first bin (affected by
-    /// the trigger delay).
-    Double_t fTriggerFixedTime = 0.0;  // ns
-
-    /// If enabled it will perform shaping before converting to raw signal, avoiding problems due to
-    /// artificial saturation of non shaped signals (deltas have much higher maximum than shaped waveforms...)
-    bool fShapingEnabled = false;
-    Double_t fShapingTime = 50.0;  // ns
-=======
     /// two distinct energy values used for calibration
     TVector2 fCalibrationEnergy = TVector2(0.0, 0.0);
     /// position in the range corresponding to the energy in 'fCalibrationEnergy'. Values between 0 and 1
@@ -89,7 +79,6 @@
 
     Double_t fTimeStart;  //!
     Double_t fTimeEnd;    //!
->>>>>>> dc10dec7
 
    public:
     inline Double_t GetSampling() const { return fSampling; }
