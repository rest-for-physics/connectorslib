/*************************************************************************
 * This file is part of the REST software framework.                     *
 *                                                                       *
 * Copyright (C) 2016 GIFNA/TREX (University of Zaragoza)                *
 * For more information see http://gifna.unizar.es/trex                  *
 *                                                                       *
 * REST is free software: you can redistribute it and/or modify          *
 * it under the terms of the GNU General Public License as published by  *
 * the Free Software Foundation, either version 3 of the License, or     *
 * (at your option) any later version.                                   *
 *                                                                       *
 * REST is distributed in the hope that it will be useful,               *
 * but WITHOUT ANY WARRANTY; without even the implied warranty of        *
 * MERCHANTABILITY or FITNESS FOR A PARTICULAR PURPOSE. See the          *
 * GNU General Public License for more details.                          *
 *                                                                       *
 * You should have a copy of the GNU General Public License along with   *
 * REST in $REST_PATH/LICENSE.                                           *
 * If not, see http://www.gnu.org/licenses/.                             *
 * For the list of contributors see $REST_PATH/CREDITS.                  *
 *************************************************************************/

#ifndef RestCore_TRestDetectorSignalToRawSignalProcess
#define RestCore_TRestDetectorSignalToRawSignalProcess

#include <TRestDetectorReadout.h>
#include <TRestDetectorSignalEvent.h>
#include <TRestEventProcess.h>
#include <TRestRawSignalEvent.h>

//! A process to convert a TRestDetectorSignalEvent into a TRestRawSignalEvent
class TRestDetectorSignalToRawSignalProcess : public TRestEventProcess {
   private:
    /// A pointer to the specific TRestDetectorSignalEvent input
    TRestDetectorSignalEvent* fInputSignalEvent;  //!

    /// A pointer to the specific TRestRawSignalEvent input
    TRestRawSignalEvent* fOutputRawSignalEvent;  //!

    TRestDetectorReadout* fReadout = nullptr;  //!

    void Initialize() override;

    void InitFromConfigFile() override;

   protected:
    /// The sampling time from the binned raw output signal
    Double_t fSampling = 1.0;  // ns

    /// The number of points of the resulting output signal
    Int_t fNPoints = 512;

    /// It is used to define the way the time start will be fixed
    std::string fTriggerMode = "firstDeposit";

    /// The number of time bins the time start is delayed in the resulting output signal.
    Int_t fTriggerDelay = 100;

    /// The starting time for the "fixed" trigger mode (can be offset by the trigger delay)
    Int_t fTriggerFixedStartTime = 0;

    /// The name of the observable used to define the trigger mode (i.e. g4Ana_sensitiveVolumeFirstHitTime)
    std::string fTriggerModeObservableName;

    /// fCalibrationGain and fCalibrationOffset define the linear calibration.
    /// output = input * fCalibrationGain + calibrationOffset
    Double_t fCalibrationGain = 100.0;
    Double_t fCalibrationOffset = 0.0;  // adc units

    /// This parameter is used by integralWindow trigger mode to define the acquisition window.
    Double_t fIntegralThreshold = 1229.0;

    /// two distinct energy values used for calibration
    TVector2 fCalibrationEnergy = TVector2(0.0, 0.0);
    /// position in the range corresponding to the energy in 'fCalibrationEnergy'. Values between 0 and 1
    TVector2 fCalibrationRange = TVector2(0.0, 0.0);
    /// Usage: fCalibrationEnergy = (0, 100 MeV) and fCalibrationRange = (0.1, 0.9)
    /// will perform a linear calibration with 0 equal to 0.1 of the range (0.1 * (max - min) + min) and 100
    /// MeV equal to 0.9 of the range. The range is the one corresponding to a Short_t for rawsignal.

    /// If defined ( > 0 ) we will compute the sin shaping of the signal, this is done in this process to
    /// avoid artifacts in the signal (e.g. signals not getting cut when they should)
    Double_t fShapingTime = 0.0;  // us


   public:
    inline Double_t GetSampling() const { return fSampling; }

    inline Int_t GetNPoints() const { return fNPoints; }

    inline std::string GetTriggerMode() const { return fTriggerMode; }

<<<<<<< HEAD
=======
    inline void SetTriggerMode(const std::string& triggerMode) { fTriggerMode = triggerMode; }

>>>>>>> eea10b11
    inline Int_t GetTriggerDelay() const { return fTriggerDelay; }

    inline Double_t GetGain() const { return fCalibrationGain; }

    inline Double_t GetIntegralThreshold() const { return fIntegralThreshold; }

    inline bool IsLinearCalibration() const {
        // Will return true if two points have been given for calibration
        return (fCalibrationEnergy.Mod() != 0 && fCalibrationRange.Mod() != 0);
    }

    RESTValue GetInputEvent() const override { return fInputSignalEvent; }

    RESTValue GetOutputEvent() const override { return fOutputRawSignalEvent; }

    Double_t GetEnergyFromADC(Double_t adc, const std::string &type = "") const;

    Double_t GetADCFromEnergy(Double_t energy, const std::string &type = "") const;

    Double_t GetTimeFromBin(Double_t bin, const std::string &type = "") const;

    Double_t GetBinFromTime(Double_t time, const std::string &type = "") const;

    struct Parameters {
        Double_t sampling = 1.0;
        Double_t shapingTime = 0.0;
        Double_t calibrationGain = 100;
        Double_t calibrationOffset = 0;
        TVector2 calibrationEnergy = {0, 0};
        TVector2 calibrationRange = {0, 0};
    };

    void InitProcess() override;

    TRestEvent* ProcessEvent(TRestEvent* inputEvent) override;

    void LoadConfig(const std::string& configFilename, const std::string& name = "");

    /// It prints out the process parameters stored in the metadata structure
    void PrintMetadata() override;

    /// Returns a new instance of this class
    TRestEventProcess* Maker() { return new TRestDetectorSignalToRawSignalProcess; }

    /// Returns the name of this process
    const char* GetProcessName() const override { return "signalToRawSignal"; }

    // Constructor
    TRestDetectorSignalToRawSignalProcess();

    TRestDetectorSignalToRawSignalProcess(const char* configFilename);

    // Destructor
    ~TRestDetectorSignalToRawSignalProcess();

   private:
    std::map<std::string, Parameters> fParametersMap;
    std::set<std::string> fReadoutTypes;

    ClassDefOverride(TRestDetectorSignalToRawSignalProcess, 6);
};

#endif<|MERGE_RESOLUTION|>--- conflicted
+++ resolved
@@ -90,11 +90,6 @@
 
     inline std::string GetTriggerMode() const { return fTriggerMode; }
 
-<<<<<<< HEAD
-=======
-    inline void SetTriggerMode(const std::string& triggerMode) { fTriggerMode = triggerMode; }
-
->>>>>>> eea10b11
     inline Int_t GetTriggerDelay() const { return fTriggerDelay; }
 
     inline Double_t GetGain() const { return fCalibrationGain; }
