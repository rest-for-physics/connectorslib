/*************************************************************************
 * This file is part of the REST software framework.                     *
 *                                                                       *
 * Copyright (C) 2016 GIFNA/TREX (University of Zaragoza)                *
 * For more information see http://gifna.unizar.es/trex                  *
 *                                                                       *
 * REST is free software: you can redistribute it and/or modify          *
 * it under the terms of the GNU General Public License as published by  *
 * the Free Software Foundation, either version 3 of the License, or     *
 * (at your option) any later version.                                   *
 *                                                                       *
 * REST is distributed in the hope that it will be useful,               *
 * but WITHOUT ANY WARRANTY; without even the implied warranty of        *
 * MERCHANTABILITY or FITNESS FOR A PARTICULAR PURPOSE. See the          *
 * GNU General Public License for more details.                          *
 *                                                                       *
 * You should have a copy of the GNU General Public License along with   *
 * REST in $REST_PATH/LICENSE.                                           *
 * If not, see http://www.gnu.org/licenses/.                             *
 * For the list of contributors see $REST_PATH/CREDITS.                  *
 *************************************************************************/

//////////////////////////////////////////////////////////////////////////
///
/// TRestDetectorSignalToRawSignalProcess transforms a
/// TRestDetectorSignalEvent into a TRestRawSignalEvent. The TRestDetectorSignalEvent
/// contains signal data built with arbitrary times and their corresponding
/// data values (time, data). The data inside a TRestRawSignal losses
/// precision on the time definition, and it is just a data array with a
/// fixed number of data points. Therefore, the time between two consecutive
/// data points in a raw signal event must be kept constant.
///
/// This process produces the sampling of a TRestDetectorSignalEvent into a
/// TRestRawSignalEvent. TRestDetectorSignal contains Float_t data values, while
/// TResRawSignal contains Short_t values. Thats why there might be some
/// information loss when transferring the signal data to the raw-signal data.
/// To minimize the impact, the maximum data value of the output signals should
/// be high enough, and adjusted to the maximum value of a Short_t, being
/// this value 32767. The *gain* parameter may serve to re-adjust the
/// amplitude of the output data array.
///
/// \warning If the value assigned to a data point in the output rawsignal
/// event exceeds 32767 it will cause an overflow, and the event data will
/// be corrupted. If the verboseLevel of the process is warning, an output
/// message will prevent the user. The event status will be invalid.
///
/// The input signal contains arbitrary times expressed in microseconds.
/// In order to produce the binning, a time window must be defined. The
/// parameter *triggerMode* will allow to define how we choose the time
/// start (corresponding to the bin 0 in the raw signal), and time end
/// (corresponding to the last bin in the raw signal).
///
/// The trigger mode will fix the time the signal starts, while the
/// *sampling* time parameter (in microseconds) and the number of points
/// per signal, *Npoints*, will fix the time end. A *triggerDelay*
/// parameter allows to shift the time measured in number of samples, from
/// the definition obtained using the *triggerMode* parameter.
///
/// The following list describes the different parameters that can be
/// used in this process.
///
/// * **sampling**: It is the sampling time of the resulting raw signal
/// output data. Time units must be specified (ns, us, ms)".
///
/// * **nPoints**: The number of points of the resulting raw signals.
///
/// * **triggerMode**: It defines how the start time is fixed. The
/// different options are:
///
///   - *firstDeposit*: The first time deposit found in the event
///     will correspond to the bin 0.
///   - *integralThreshold*: An integral window with size **Npoints/2**
///     will start to scan the input signal event from the first time
///     deposit. The time at which the value of this integral is above
///     the value provided at the **integralThreshold** parameter will
///     be defined as the center of the acquisition window.
///   - *fixed*: User manually sets the time corresponding to the bin 0 via the **triggerFixedStartTime**
///     parameter. It is affected by the **triggerDelay** parameter.
///   - *observable*: User manually sets the time corresponding to the bin 0 via the
///   **triggerModeObservableName**
///   - *firstDepositTPC*: Similar to first deposit but only using TPC signals (channels with type "tpc")
///
/// * **integralThreshold**: It defines the value to be used in the
///     triggerThreshold method. This parameter is not used otherwise.
///
/// * **triggerFixedStartTime**: It defines the time (with units) of bin 0 when used with *fixed* trigger mode
///
///
/// \htmlonly <style>div.image img[src="trigger.png"]{width:500px;}</style> \endhtmlonly
///
/// The following figure shows the integralThreshold trigger definition for a NLDBD
/// event. fTimeStart and fTimeEnd define the acquisition window, centered on the time
/// when the signal integral is above the threshold defined. fTimeStart has been
/// shifted by a triggerDelay = 60 samples * 200ns
///
/// ![An illustration of the trigger definition](trigger.png)
///
/// * **triggerDelay**: The time start obtained by the trigger mode
/// definition can be shifted using this parameter. The shift is
/// measured in number of bins from the output signal.
///
/// * **gain**: Each data point from the resulting raw signal will be
/// multiplied by this factor before performing the conversion to
/// Short_t. Each value in the raw output signal should be between
/// -32768 and 32767, resulting event data will be corrupted otherwise.
/// The state of the event will be set to false fOk=false.
///
/// * **offset**: Value to add to all amplitudes (position of zero level)
///
/// * **calibrationEnergy**: Pair of energies used for linear calibration (alternative to setting gain/offset)
/// * **calibrationRange**: Pair of numbers between 0.0 and 1.0 to define linear calibration.
/// They correspond to the values of energy set by *calibrationEnergy*.
/// 0.0 corresponds to the minimum of the signal range (-32768 for Short_t) and 1.0 to the maximum (32767 for
/// Short_t)
///
/// * **shapingTime**: shaping time in time units. If set the signal will be shaped by sin + undershoot
/// shaper. We allow shaping in this process to avoid artifacts produced if shaping the signal after
/// digitalization.
/// TODO: Rework TRestRawSignal so this is not needed and remove shaping from this process
///
///--------------------------------------------------------------------------
///
/// RESTsoft - Software for Rare Event Searches with TPCs
///
/// History of developments:
///
/// 2017-November: First implementation of signal to rawsignal conversion.
///             Javier Galan
///
/// \class      TRestDetectorSignalToRawSignalProcess
/// \author     Javier Galan
///
/// <hr>
///

#include "TRestDetectorSignalToRawSignalProcess.h"

#include <TObjString.h>
#include <TRestRawReadoutMetadata.h>

#include <limits>

using namespace std;

ClassImp(TRestDetectorSignalToRawSignalProcess);

///////////////////////////////////////////////
/// \brief Default constructor
///
TRestDetectorSignalToRawSignalProcess::TRestDetectorSignalToRawSignalProcess() { Initialize(); }

///////////////////////////////////////////////
/// \brief Constructor loading data from a config file
///
/// If no configuration path is defined using TRestMetadata::SetConfigFilePath
/// the path to the config file must be specified using full path, absolute or
/// relative.
///
/// The default behaviour is that the config file must be specified with
/// full path, absolute or relative.
///
/// \param configFilename A const char* giving the path to an RML file.
///
TRestDetectorSignalToRawSignalProcess::TRestDetectorSignalToRawSignalProcess(const char* configFilename) {
    Initialize();
    LoadConfig(configFilename);
}

///////////////////////////////////////////////
/// \brief Default destructor
///
TRestDetectorSignalToRawSignalProcess::~TRestDetectorSignalToRawSignalProcess() {
    delete fOutputRawSignalEvent;
}

///////////////////////////////////////////////
/// \brief Function to load the configuration from an external configuration
/// file.
///
/// If no configuration path is defined in TRestMetadata::SetConfigFilePath
/// the path to the config file must be specified using full path, absolute or
/// relative.
///
/// \param configFilename A const char* giving the path to an RML file.
/// \param name The name of the specific metadata. It will be used to find the
/// corresponding TRestGeant4AnalysisProcess section inside the RML.
///
void TRestDetectorSignalToRawSignalProcess::LoadConfig(const string& configFilename, const string& name) {
    LoadConfigFromFile(configFilename, name);
}

///////////////////////////////////////////////
/// \brief Function to initialize input/output event members and define the
/// section name
///
void TRestDetectorSignalToRawSignalProcess::Initialize() {
    SetSectionName(this->ClassName());
    SetLibraryVersion(LIBRARY_VERSION);

    fInputSignalEvent = nullptr;
    fOutputRawSignalEvent = new TRestRawSignalEvent();
}

///////////////////////////////////////////////
/// \brief The main processing event function
///
TRestEvent* TRestDetectorSignalToRawSignalProcess::ProcessEvent(TRestEvent* inputEvent) {
    fInputSignalEvent = (TRestDetectorSignalEvent*)inputEvent;

    if (fInputSignalEvent->GetNumberOfSignals() <= 0) {
        return nullptr;
    }

    if (GetVerboseLevel() >= TRestStringOutput::REST_Verbose_Level::REST_Debug) {
        fOutputRawSignalEvent->PrintEvent();
    }

    fOutputRawSignalEvent->SetID(fInputSignalEvent->GetID());
    fOutputRawSignalEvent->SetSubID(fInputSignalEvent->GetSubID());
    fOutputRawSignalEvent->SetTimeStamp(fInputSignalEvent->GetTimeStamp());
    fOutputRawSignalEvent->SetSubEventTag(fInputSignalEvent->GetSubEventTag());

    double startTimeNoOffset = 0;

    if (fTriggerMode == "firstDeposit") {
        startTimeNoOffset = fInputSignalEvent->GetMinTime();
    } else if (fTriggerMode == "integralThreshold") {
        bool thresholdReached = false;
        for (Double_t t = fInputSignalEvent->GetMinTime() - fNPoints * fSampling;
             t <= fInputSignalEvent->GetMaxTime() + fNPoints * fSampling; t = t + 0.5) {
            Double_t energy = fInputSignalEvent->GetIntegralWithTime(t, t + (fSampling * fNPoints) / 2.);

            if (energy > fIntegralThreshold) {
                startTimeNoOffset = t;
                thresholdReached = true;
            }
        }
        if (!thresholdReached) {
            RESTWarning << "Integral threshold for trigger not reached" << RESTendl;
            startTimeNoOffset = 0;
        }
    } else if (fTriggerMode == "observable") {
        const auto obs = GetObservableValue<double>(fTriggerModeObservableName);
        startTimeNoOffset = obs;

    } else if (fTriggerMode == "firstDepositTPC" || fTriggerMode == "integralThresholdTPC") {
        fReadout = GetMetadata<TRestDetectorReadout>();

        if (fReadout == nullptr) {
            RESTError << "TRestDetectorSignalToRawSignalProcess::ProcessEvent: "
                      << "TRestDetectorReadout metadata not found" << RESTendl;
            exit(1);
        }

        set<const TRestDetectorSignal*> tpcSignals;

        for (int n = 0; n < fInputSignalEvent->GetNumberOfSignals(); n++) {
            TRestDetectorSignal* signal = fInputSignalEvent->GetSignal(n);
            if (signal->GetSignalType() == "tpc") {
                tpcSignals.insert(signal);
            }
            /*
            const auto allDaqIds = fReadout->GetAllDaqIds();
            for (const auto& daqId : allDaqIds) {
                const auto& channel = fReadout->GetReadoutChannelWithDaqID(daqId);
                // TODO: sometimes channel type does not match signal type, why?
            }
            */
        }

        if (tpcSignals.empty()) {
            return nullptr;
        }

        if (fTriggerMode == "firstDepositTPC") {
            double startTime = std::numeric_limits<float>::max();
            for (const auto& signal : tpcSignals) {
                const auto minTime = signal->GetMinTime();
                if (minTime < startTime) {
                    startTime = minTime;
                }
            }

            if (startTime >= std::numeric_limits<float>::max()) {
                return nullptr;
            }
            startTimeNoOffset = startTime;

        } else if (fTriggerMode == "integralThresholdTPC") {
            RESTDebug << "TRestDetectorSignalToRawSignalProcess::ProcessEvent: "
                      << "Trigger mode integralThresholdTPC" << RESTendl;

            const double signalIntegralThreshold = 0.5;  // keV
            double totalEnergy = 0;
            for (const auto& signal : tpcSignals) {
                totalEnergy += signal->GetIntegral();
            }
            if (totalEnergy < signalIntegralThreshold) {
                return nullptr;
            }

            double maxTime = 0;
            double minTime = std::numeric_limits<float>::max();
            for (const auto& signal : tpcSignals) {
                const auto maxSignalTime = signal->GetMaxTime();
                if (maxSignalTime > maxTime) {
                    maxTime = maxSignalTime;
                }
                const auto minSignalTime = signal->GetMinTime();
                if (minSignalTime < minTime) {
                    minTime = minSignalTime;
                }
            }

            // lots of problem with signal methods (GetMinTime, GetMaxTime, etc.)
            if (minTime > maxTime) {
                // TODO: this should raise an exception
                RESTWarning << "TRestDetectorSignalToRawSignalProcess::ProcessEvent: "
                            << "minTime > maxTime" << RESTendl;
                // exit(1);
                return nullptr;
            }
            if (minTime < 0) {
                RESTWarning
                    << "TRestDetectorSignalToRawSignalProcess::ProcessEvent: " << inputEvent->GetID()
                    << " signal minTime < 0. Setting min time to 0, but this should probably never happen"
                    << RESTendl;
                minTime = 0;
                // TODO: this should raise an exception
                // exit(1);
            }

            double t = minTime;
            bool thresholdReached = false;
            double maxEnergy = 0;
            while (t < maxTime) {
                // iterate over number of signals
                double energy = 0;
                for (const auto& signal : tpcSignals) {
                    energy += signal->GetIntegralWithTime(t - fSampling * fNPoints, t);
                }
                if (energy > maxEnergy) {
                    maxEnergy = energy;
                }
                if (maxEnergy > signalIntegralThreshold) {
                    thresholdReached = true;
                    break;
                }
                t += fSampling;
            }

            if (!thresholdReached) {
                /*
                cout << "TRestDetectorSignalToRawSignalProcess::ProcessEvent: "
                     << "Integral threshold for trigger not reached. Maximum energy reached: " << maxEnergy
                     << endl;
                */
                return nullptr;
            }

            double startTime = t;
            startTimeNoOffset = startTime;

            SetObservableValue("triggerTimeTPC", startTime);
        }

    } else if (fTriggerMode == "fixed") {
        startTimeNoOffset = fTriggerFixedStartTime;
    } else {
        cerr << "TRestDetectorSignalToRawSignalProcess::ProcessEvent: "
             << "Trigger mode not recognized" << RESTendl;
        exit(1);
    }

    for (int n = 0; n < fInputSignalEvent->GetNumberOfSignals(); n++) {
        TRestDetectorSignal* signal = fInputSignalEvent->GetSignal(n);
        Int_t signalID = signal->GetSignalID();
        string type = signal->GetSignalType();
        // Check type is in the map
        if (fParametersMap.find(type) == fParametersMap.end()) {
            RESTWarning << "TRestDetectorSignalToRawSignalProcess::ProcessEvent: "
                        << "type " << type << " not found in parameters map" << RESTendl;
            type = "";
        }

        double sampling = fParametersMap.at(type).sampling;
        double shapingTime = fParametersMap.at(type).shapingTime;
        double calibrationGain = fParametersMap.at(type).calibrationGain;
        double calibrationOffset = fParametersMap.at(type).calibrationOffset;

        double timeStart = startTimeNoOffset - fTriggerDelay * sampling;
        double timeEnd = timeStart + fNPoints * sampling;
        RESTDebug << "fTimeStart: " << timeStart << " us " << RESTendl;
        RESTDebug << "fTimeEnd: " << timeEnd << " us " << RESTendl;

        if (timeStart + fTriggerDelay * sampling < 0) {
            // This means something is wrong (negative times somewhere). This should never happen
            cerr << "TRestDetectorSignalToRawSignalProcess::ProcessEvent: "
                 << "fTimeStart < - fTriggerDelay * fSampling" << endl;
            exit(1);
        }

        // TODO: time offset may not be working correctly
        // TODO: event drawing not working correctly (some signals are clipped)

        if (timeStart + fTriggerDelay * fSampling < 0) {
            // This means something is wrong (negative times somewhere). This should never happen
            RESTError << "TRestDetectorSignalToRawSignalProcess::ProcessEvent: "
                      << "fTimeStart < - fTriggerDelay * fSampling" << RESTendl;
            exit(1);
        }

        vector<Double_t> data(fNPoints, calibrationOffset);

        for (int m = 0; m < signal->GetNumberOfPoints(); m++) {
            Double_t t = signal->GetTime(m);
            Double_t d = signal->GetData(m);

            if (GetVerboseLevel() >= TRestStringOutput::REST_Verbose_Level::REST_Debug && n < 3 && m < 5) {
                cout << "Signal: " << n << " Sample: " << m << " T: " << t << " Data: " << d << endl;
            }

            if (t > timeStart && t < timeEnd) {
                // convert physical time (in us) to timeBin
                Int_t timeBin = (Int_t)round((t - timeStart) / sampling);

                if (GetVerboseLevel() >= TRestStringOutput::REST_Verbose_Level::REST_Warning) {
                    if (timeBin < 0 || timeBin > fNPoints) {
                        cout << "Time bin out of range!!! bin value: " << timeBin << endl;
                        timeBin = 0;
                    }
                }

                RESTDebug << "Adding data: " << signal->GetData(m) << " to Time Bin: " << timeBin << RESTendl;
                data[timeBin] += calibrationGain * signal->GetData(m);
            }
        }

        if (shapingTime > 0) {
            const auto sinShaper = [](Double_t t) -> Double_t {
                if (t <= 0) {
                    return 0;
                }
                // function is normalized such that its absolute maximum is 1.0
                // max is at x = 1.1664004483744728
                return TMath::Exp(-3.0 * t) * TMath::Power(t, 3.0) * TMath::Sin(t) * 22.68112123672292;
            };

            const auto shapingFunction = [&sinShaper](Double_t t) -> Double_t {
                if (t <= 0) {
                    return 0;
                }
                // function is normalized such that its absolute maximum is 1.0
                // max is at x = 1.1664004483744728
                // return sinShaper(t) - 1.0 * sinShaper(t - 1); // to add undershoot
                return sinShaper(t);
            };

            vector<Double_t> dataAfterShaping(fNPoints, calibrationOffset);
            for (int i = 0; i < fNPoints; i++) {
                const Double_t value = data[i] - calibrationOffset;
                if (value <= 0) {
                    // Only positive values are possible, 0 means no signal in this bin
                    continue;
                }
                for (int j = 0; j < fNPoints; j++) {
                    dataAfterShaping[j] += value * shapingFunction(((j - i) * sampling) / shapingTime);
                }
            }
            data = dataAfterShaping;
        }

        TRestRawSignal rawSignal;
        rawSignal.SetSignalID(signalID);
        for (int x = 0; x < fNPoints; x++) {
            double value = round(data[x]);
            if (GetVerboseLevel() >= TRestStringOutput::REST_Verbose_Level::REST_Warning) {
                if (value < numeric_limits<Short_t>::min() || value > numeric_limits<Short_t>::max()) {
                    RESTDebug << "value (" << value << ") is outside short range ("
                              << numeric_limits<Short_t>::min() << ", " << numeric_limits<Short_t>::max()
                              << ")" << RESTendl;
                }
            }

            if (value < numeric_limits<Short_t>::min()) {
                value = numeric_limits<Short_t>::min();
                fOutputRawSignalEvent->SetOK(false);
            } else if (value > numeric_limits<Short_t>::max()) {
                value = numeric_limits<Short_t>::max();
                fOutputRawSignalEvent->SetOK(false);
            }
            rawSignal.AddPoint((Short_t)value);
        }

        if (GetVerboseLevel() >= TRestStringOutput::REST_Verbose_Level::REST_Debug) {
            rawSignal.Print();
        }
        RESTDebug << "Adding signal to raw signal event" << RESTendl;

        fOutputRawSignalEvent->AddSignal(rawSignal);
    }

    RESTDebug << "TRestDetectorSignalToRawSignalProcess. Returning event with N signals "
              << fOutputRawSignalEvent->GetNumberOfSignals() << RESTendl;

    return fOutputRawSignalEvent;
}

///////////////////////////////////////////////
/// \brief Function reading input parameters from the RML
/// TRestDetectorSignalToRawSignalProcess metadata section
///
void TRestDetectorSignalToRawSignalProcess::InitFromConfigFile() {
    TString readoutTypesString = GetParameter("readoutTypes", "");
    // split it by ","
    TObjArray* readoutTypesArray = readoutTypesString.Tokenize(",");
    for (int i = 0; i < readoutTypesArray->GetEntries(); i++) {
        fReadoutTypes.insert(((TObjString*)readoutTypesArray->At(i))->GetString().Data());
    }
    cout << "readout types: ";
    for (const auto& type : fReadoutTypes) {
        cout << type << " ";
    }
    cout << endl;

    // add default type ""
    const string defaultType;
    fReadoutTypes.insert(defaultType);
    fParametersMap[defaultType] = {};

    for (const auto& type : fReadoutTypes) {
        fReadoutTypes.insert(type);
        fParametersMap[type] = {};

        string typeCamelCase = type;
        typeCamelCase[0] = toupper(typeCamelCase[0]);

        Parameters parameters;
        parameters.sampling = GetDblParameterWithUnits("sampling" + typeCamelCase, parameters.sampling);
        parameters.shapingTime =
            GetDblParameterWithUnits("shapingTime" + typeCamelCase, parameters.shapingTime);
        parameters.calibrationGain =
            GetDblParameterWithUnits("gain" + typeCamelCase, parameters.calibrationGain);
        parameters.calibrationOffset =
            GetDblParameterWithUnits("offset" + typeCamelCase, parameters.calibrationOffset);
        parameters.calibrationEnergy =
            Get2DVectorParameterWithUnits("calibrationEnergy" + typeCamelCase, parameters.calibrationEnergy);
        parameters.calibrationRange =
            Get2DVectorParameterWithUnits("calibrationRange" + typeCamelCase, parameters.calibrationRange);

        const bool isLinearCalibration =
            (parameters.calibrationEnergy.Mod() != 0 && parameters.calibrationRange.Mod() != 0);
        ;
        if (isLinearCalibration) {
            const auto range = numeric_limits<Short_t>::max() - numeric_limits<Short_t>::min();
            parameters.calibrationGain =
                range * (parameters.calibrationRange.Y() - parameters.calibrationRange.X()) /
                (parameters.calibrationEnergy.Y() - parameters.calibrationEnergy.X());
            parameters.calibrationOffset =
                range * (parameters.calibrationRange.X() -
                         parameters.calibrationGain * parameters.calibrationEnergy.X()) +
                numeric_limits<Short_t>::min();
        }
        fParametersMap[type] = parameters;
    }

    auto nPoints = GetParameter("nPoints");
    if (nPoints == PARAMETER_NOT_FOUND_STR) {
        nPoints = GetParameter("Npoints", fNPoints);
    }
    fNPoints = StringToInteger(nPoints);

    fTriggerMode = GetParameter("triggerMode", fTriggerMode);
    const set<string> validTriggerModes = {"firstDeposit", "integralThreshold", "fixed",
                                           "observable",   "firstDepositTPC",   "integralThresholdTPC"};
    if (validTriggerModes.count(fTriggerMode) == 0) {
        RESTError << "Trigger mode set to: '" << fTriggerMode
                  << "' which is not a valid trigger mode. Please use one of the following trigger modes: ";
        for (const auto& triggerMode : validTriggerModes) {
            RESTError << triggerMode << " ";
        }
        RESTError << RESTendl;
        exit(1);
    }

    fTriggerDelay = StringToInteger(GetParameter("triggerDelay", fTriggerDelay));
    fIntegralThreshold = StringToDouble(GetParameter("integralThreshold", fIntegralThreshold));
    fTriggerFixedStartTime = GetDblParameterWithUnits("triggerFixedStartTime", fTriggerFixedStartTime);

    // load default parameters (for backward compatibility)
    fSampling = fParametersMap.at(defaultType).sampling;
    fShapingTime = fParametersMap.at(defaultType).shapingTime;
    fCalibrationGain = fParametersMap.at(defaultType).calibrationGain;
    fCalibrationOffset = fParametersMap.at(defaultType).calibrationOffset;
    fCalibrationEnergy = fParametersMap.at(defaultType).calibrationEnergy;
    fCalibrationRange = fParametersMap.at(defaultType).calibrationRange;

    if (fTriggerMode == "observable") {
        fTriggerModeObservableName = GetParameter("triggerModeObservableName", "");
        if (fTriggerModeObservableName.empty()) {
            RESTError << "You need to set 'triggerModeObservableName' to a valid analysis tree observable"
                      << RESTendl;
            exit(1);
        }
    }
}

void TRestDetectorSignalToRawSignalProcess::InitProcess() {}

Double_t TRestDetectorSignalToRawSignalProcess::GetEnergyFromADC(Double_t adc, const string &type) const {
    if (fParametersMap.find(type) == fParametersMap.end()) {
        RESTWarning << "TRestDetectorSignalToRawSignalProcess::GetEnergyFromADC: "
                    << "type " << type << " not found in parameters map" << RESTendl;
        return 0;
    }
    const auto gain = fParametersMap.at(type).calibrationGain;
    const auto offset = fParametersMap.at(type).calibrationOffset;
    return (adc - offset) / gain;
}


Double_t TRestDetectorSignalToRawSignalProcess::GetADCFromEnergy(Double_t energy, const string &type) const {
    if (fParametersMap.find(type) == fParametersMap.end()) {
        RESTWarning << "TRestDetectorSignalToRawSignalProcess::GetEnergyFromADC: "
                    << "type " << type << " not found in parameters map" << RESTendl;
        return 0;
    }
    const auto gain = fParametersMap.at(type).calibrationGain;
    const auto offset = fParametersMap.at(type).calibrationOffset;
    return energy * gain + offset;
}


Double_t TRestDetectorSignalToRawSignalProcess::GetTimeFromBin(Double_t bin, const string &type) const {
    if (fParametersMap.find(type) == fParametersMap.end()) {
        RESTWarning << "TRestDetectorSignalToRawSignalProcess::GetEnergyFromADC: "
                    << "type " << type << " not found in parameters map" << RESTendl;
        return 0;
    }
    const auto sampling = fParametersMap.at(type).sampling;
    return (bin - fTriggerDelay) * sampling;
}


<<<<<<< HEAD
Double_t TRestDetectorSignalToRawSignalProcess::GetBinFromTime(Double_t time, const string &type) const {
    if (fParametersMap.find(type) == fParametersMap.end()) {
        RESTWarning << "TRestDetectorSignalToRawSignalProcess::GetEnergyFromADC: "
                    << "type " << type << " not found in parameters map" << RESTendl;
        return 0;
    }
    const auto sampling = fParametersMap.at(type).sampling;
    return (UShort_t) ((time + fTriggerDelay * sampling) / sampling);
}

=======
Double_t TRestDetectorSignalToRawSignalProcess::GetBinFromTime(Double_t time) const {
    return (UShort_t)((time + fTriggerDelay * fSampling) / fSampling);
}

Double_t TRestDetectorSignalToRawSignalProcess::GetBinFromTimeVeto(Double_t time) const {
    return (UShort_t)((time + fTriggerDelay * fSamplingVeto) / fSamplingVeto);
}
>>>>>>> eea10b11

void TRestDetectorSignalToRawSignalProcess::PrintMetadata() {
    BeginPrintProcess();

    RESTMetadata << "Points per channel: " << fNPoints << RESTendl;
    RESTMetadata << "Trigger mode: " << fTriggerMode << RESTendl;
    RESTMetadata << "Trigger delay: " << fTriggerDelay << " units" << RESTendl;

    for (const auto& readoutType : fReadoutTypes) {
        RESTMetadata << RESTendl;
        string type = readoutType;
        if (type.empty()) {
            type = "default";
        }
        RESTMetadata << "Readout type: " << type << RESTendl;
        RESTMetadata << "Sampling time: " << fParametersMap.at(readoutType).sampling * 1000 << " ns"
                     << RESTendl;
        const double shapingTime = fParametersMap.at(readoutType).shapingTime;
        if (shapingTime > 0) {
            RESTMetadata << "Shaping time: " << shapingTime * 1000 << " ns" << RESTendl;
        }

        if (IsLinearCalibration()) {
            RESTMetadata << "Calibration energies: (" << fParametersMap.at(readoutType).calibrationEnergy.X()
                         << ", " << fParametersMap.at(readoutType).calibrationEnergy.Y() << ") keV"
                         << RESTendl;
            RESTMetadata << "Calibration range: (" << fParametersMap.at(readoutType).calibrationRange.X()
                         << ", " << fParametersMap.at(readoutType).calibrationRange.Y() << ")" << RESTendl;
        }
        RESTMetadata << "ADC Gain: " << fParametersMap.at(readoutType).calibrationGain << RESTendl;
        RESTMetadata << "ADC Offset: " << fParametersMap.at(readoutType).calibrationOffset << RESTendl;
    }
    EndPrintProcess();
}<|MERGE_RESOLUTION|>--- conflicted
+++ resolved
@@ -161,7 +161,7 @@
 ///
 /// \param configFilename A const char* giving the path to an RML file.
 ///
-TRestDetectorSignalToRawSignalProcess::TRestDetectorSignalToRawSignalProcess(const char* configFilename) {
+TRestDetectorSignalToRawSignalProcess::TRestDetectorSignalToRawSignalProcess(const char *configFilename) {
     Initialize();
     LoadConfig(configFilename);
 }
@@ -185,7 +185,7 @@
 /// \param name The name of the specific metadata. It will be used to find the
 /// corresponding TRestGeant4AnalysisProcess section inside the RML.
 ///
-void TRestDetectorSignalToRawSignalProcess::LoadConfig(const string& configFilename, const string& name) {
+void TRestDetectorSignalToRawSignalProcess::LoadConfig(const string &configFilename, const string &name) {
     LoadConfigFromFile(configFilename, name);
 }
 
@@ -204,8 +204,8 @@
 ///////////////////////////////////////////////
 /// \brief The main processing event function
 ///
-TRestEvent* TRestDetectorSignalToRawSignalProcess::ProcessEvent(TRestEvent* inputEvent) {
-    fInputSignalEvent = (TRestDetectorSignalEvent*)inputEvent;
+TRestEvent *TRestDetectorSignalToRawSignalProcess::ProcessEvent(TRestEvent *inputEvent) {
+    fInputSignalEvent = (TRestDetectorSignalEvent *) inputEvent;
 
     if (fInputSignalEvent->GetNumberOfSignals() <= 0) {
         return nullptr;
@@ -252,10 +252,10 @@
             exit(1);
         }
 
-        set<const TRestDetectorSignal*> tpcSignals;
+        set<const TRestDetectorSignal *> tpcSignals;
 
         for (int n = 0; n < fInputSignalEvent->GetNumberOfSignals(); n++) {
-            TRestDetectorSignal* signal = fInputSignalEvent->GetSignal(n);
+            TRestDetectorSignal *signal = fInputSignalEvent->GetSignal(n);
             if (signal->GetSignalType() == "tpc") {
                 tpcSignals.insert(signal);
             }
@@ -274,7 +274,7 @@
 
         if (fTriggerMode == "firstDepositTPC") {
             double startTime = std::numeric_limits<float>::max();
-            for (const auto& signal : tpcSignals) {
+            for (const auto &signal: tpcSignals) {
                 const auto minTime = signal->GetMinTime();
                 if (minTime < startTime) {
                     startTime = minTime;
@@ -292,7 +292,7 @@
 
             const double signalIntegralThreshold = 0.5;  // keV
             double totalEnergy = 0;
-            for (const auto& signal : tpcSignals) {
+            for (const auto &signal: tpcSignals) {
                 totalEnergy += signal->GetIntegral();
             }
             if (totalEnergy < signalIntegralThreshold) {
@@ -301,7 +301,7 @@
 
             double maxTime = 0;
             double minTime = std::numeric_limits<float>::max();
-            for (const auto& signal : tpcSignals) {
+            for (const auto &signal: tpcSignals) {
                 const auto maxSignalTime = signal->GetMaxTime();
                 if (maxSignalTime > maxTime) {
                     maxTime = maxSignalTime;
@@ -322,9 +322,9 @@
             }
             if (minTime < 0) {
                 RESTWarning
-                    << "TRestDetectorSignalToRawSignalProcess::ProcessEvent: " << inputEvent->GetID()
-                    << " signal minTime < 0. Setting min time to 0, but this should probably never happen"
-                    << RESTendl;
+                        << "TRestDetectorSignalToRawSignalProcess::ProcessEvent: " << inputEvent->GetID()
+                        << " signal minTime < 0. Setting min time to 0, but this should probably never happen"
+                        << RESTendl;
                 minTime = 0;
                 // TODO: this should raise an exception
                 // exit(1);
@@ -336,7 +336,7 @@
             while (t < maxTime) {
                 // iterate over number of signals
                 double energy = 0;
-                for (const auto& signal : tpcSignals) {
+                for (const auto &signal: tpcSignals) {
                     energy += signal->GetIntegralWithTime(t - fSampling * fNPoints, t);
                 }
                 if (energy > maxEnergy) {
@@ -373,7 +373,7 @@
     }
 
     for (int n = 0; n < fInputSignalEvent->GetNumberOfSignals(); n++) {
-        TRestDetectorSignal* signal = fInputSignalEvent->GetSignal(n);
+        TRestDetectorSignal *signal = fInputSignalEvent->GetSignal(n);
         Int_t signalID = signal->GetSignalID();
         string type = signal->GetSignalType();
         // Check type is in the map
@@ -422,7 +422,7 @@
 
             if (t > timeStart && t < timeEnd) {
                 // convert physical time (in us) to timeBin
-                Int_t timeBin = (Int_t)round((t - timeStart) / sampling);
+                Int_t timeBin = (Int_t) round((t - timeStart) / sampling);
 
                 if (GetVerboseLevel() >= TRestStringOutput::REST_Verbose_Level::REST_Warning) {
                     if (timeBin < 0 || timeBin > fNPoints) {
@@ -489,7 +489,7 @@
                 value = numeric_limits<Short_t>::max();
                 fOutputRawSignalEvent->SetOK(false);
             }
-            rawSignal.AddPoint((Short_t)value);
+            rawSignal.AddPoint((Short_t) value);
         }
 
         if (GetVerboseLevel() >= TRestStringOutput::REST_Verbose_Level::REST_Debug) {
@@ -513,12 +513,12 @@
 void TRestDetectorSignalToRawSignalProcess::InitFromConfigFile() {
     TString readoutTypesString = GetParameter("readoutTypes", "");
     // split it by ","
-    TObjArray* readoutTypesArray = readoutTypesString.Tokenize(",");
+    TObjArray *readoutTypesArray = readoutTypesString.Tokenize(",");
     for (int i = 0; i < readoutTypesArray->GetEntries(); i++) {
-        fReadoutTypes.insert(((TObjString*)readoutTypesArray->At(i))->GetString().Data());
+        fReadoutTypes.insert(((TObjString *) readoutTypesArray->At(i))->GetString().Data());
     }
     cout << "readout types: ";
-    for (const auto& type : fReadoutTypes) {
+    for (const auto &type: fReadoutTypes) {
         cout << type << " ";
     }
     cout << endl;
@@ -528,7 +528,7 @@
     fReadoutTypes.insert(defaultType);
     fParametersMap[defaultType] = {};
 
-    for (const auto& type : fReadoutTypes) {
+    for (const auto &type: fReadoutTypes) {
         fReadoutTypes.insert(type);
         fParametersMap[type] = {};
 
@@ -538,28 +538,27 @@
         Parameters parameters;
         parameters.sampling = GetDblParameterWithUnits("sampling" + typeCamelCase, parameters.sampling);
         parameters.shapingTime =
-            GetDblParameterWithUnits("shapingTime" + typeCamelCase, parameters.shapingTime);
+                GetDblParameterWithUnits("shapingTime" + typeCamelCase, parameters.shapingTime);
         parameters.calibrationGain =
-            GetDblParameterWithUnits("gain" + typeCamelCase, parameters.calibrationGain);
+                GetDblParameterWithUnits("gain" + typeCamelCase, parameters.calibrationGain);
         parameters.calibrationOffset =
-            GetDblParameterWithUnits("offset" + typeCamelCase, parameters.calibrationOffset);
+                GetDblParameterWithUnits("offset" + typeCamelCase, parameters.calibrationOffset);
         parameters.calibrationEnergy =
-            Get2DVectorParameterWithUnits("calibrationEnergy" + typeCamelCase, parameters.calibrationEnergy);
+                Get2DVectorParameterWithUnits("calibrationEnergy" + typeCamelCase, parameters.calibrationEnergy);
         parameters.calibrationRange =
-            Get2DVectorParameterWithUnits("calibrationRange" + typeCamelCase, parameters.calibrationRange);
+                Get2DVectorParameterWithUnits("calibrationRange" + typeCamelCase, parameters.calibrationRange);
 
         const bool isLinearCalibration =
-            (parameters.calibrationEnergy.Mod() != 0 && parameters.calibrationRange.Mod() != 0);
-        ;
+                (parameters.calibrationEnergy.Mod() != 0 && parameters.calibrationRange.Mod() != 0);;
         if (isLinearCalibration) {
             const auto range = numeric_limits<Short_t>::max() - numeric_limits<Short_t>::min();
             parameters.calibrationGain =
-                range * (parameters.calibrationRange.Y() - parameters.calibrationRange.X()) /
-                (parameters.calibrationEnergy.Y() - parameters.calibrationEnergy.X());
+                    range * (parameters.calibrationRange.Y() - parameters.calibrationRange.X()) /
+                    (parameters.calibrationEnergy.Y() - parameters.calibrationEnergy.X());
             parameters.calibrationOffset =
-                range * (parameters.calibrationRange.X() -
-                         parameters.calibrationGain * parameters.calibrationEnergy.X()) +
-                numeric_limits<Short_t>::min();
+                    range * (parameters.calibrationRange.X() -
+                             parameters.calibrationGain * parameters.calibrationEnergy.X()) +
+                    numeric_limits<Short_t>::min();
         }
         fParametersMap[type] = parameters;
     }
@@ -572,11 +571,11 @@
 
     fTriggerMode = GetParameter("triggerMode", fTriggerMode);
     const set<string> validTriggerModes = {"firstDeposit", "integralThreshold", "fixed",
-                                           "observable",   "firstDepositTPC",   "integralThresholdTPC"};
+                                           "observable", "firstDepositTPC", "integralThresholdTPC"};
     if (validTriggerModes.count(fTriggerMode) == 0) {
         RESTError << "Trigger mode set to: '" << fTriggerMode
                   << "' which is not a valid trigger mode. Please use one of the following trigger modes: ";
-        for (const auto& triggerMode : validTriggerModes) {
+        for (const auto &triggerMode: validTriggerModes) {
             RESTError << triggerMode << " ";
         }
         RESTError << RESTendl;
@@ -642,7 +641,6 @@
 }
 
 
-<<<<<<< HEAD
 Double_t TRestDetectorSignalToRawSignalProcess::GetBinFromTime(Double_t time, const string &type) const {
     if (fParametersMap.find(type) == fParametersMap.end()) {
         RESTWarning << "TRestDetectorSignalToRawSignalProcess::GetEnergyFromADC: "
@@ -653,16 +651,6 @@
     return (UShort_t) ((time + fTriggerDelay * sampling) / sampling);
 }
 
-=======
-Double_t TRestDetectorSignalToRawSignalProcess::GetBinFromTime(Double_t time) const {
-    return (UShort_t)((time + fTriggerDelay * fSampling) / fSampling);
-}
-
-Double_t TRestDetectorSignalToRawSignalProcess::GetBinFromTimeVeto(Double_t time) const {
-    return (UShort_t)((time + fTriggerDelay * fSamplingVeto) / fSamplingVeto);
-}
->>>>>>> eea10b11
-
 void TRestDetectorSignalToRawSignalProcess::PrintMetadata() {
     BeginPrintProcess();
 
@@ -670,7 +658,7 @@
     RESTMetadata << "Trigger mode: " << fTriggerMode << RESTendl;
     RESTMetadata << "Trigger delay: " << fTriggerDelay << " units" << RESTendl;
 
-    for (const auto& readoutType : fReadoutTypes) {
+    for (const auto &readoutType: fReadoutTypes) {
         RESTMetadata << RESTendl;
         string type = readoutType;
         if (type.empty()) {
