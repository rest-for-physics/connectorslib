/*************************************************************************
 * This file is part of the REST software framework.                     *
 *                                                                       *
 * Copyright (C) 2016 GIFNA/TREX (University of Zaragoza)                *
 * For more information see http://gifna.unizar.es/trex                  *
 *                                                                       *
 * REST is free software: you can redistribute it and/or modify          *
 * it under the terms of the GNU General Public License as published by  *
 * the Free Software Foundation, either version 3 of the License, or     *
 * (at your option) any later version.                                   *
 *                                                                       *
 * REST is distributed in the hope that it will be useful,               *
 * but WITHOUT ANY WARRANTY; without even the implied warranty of        *
 * MERCHANTABILITY or FITNESS FOR A PARTICULAR PURPOSE. See the          *
 * GNU General Public License for more details.                          *
 *                                                                       *
 * You should have a copy of the GNU General Public License along with   *
 * REST in $REST_PATH/LICENSE.                                           *
 * If not, see http://www.gnu.org/licenses/.                             *
 * For the list of contributors see $REST_PATH/CREDITS.                  *
 *************************************************************************/

//////////////////////////////////////////////////////////////////////////
///
/// TRestDetectorSignalToRawSignalProcess transforms a
/// TRestDetectorSignalEvent into a TRestRawSignalEvent. The TRestDetectorSignalEvent
/// contains signal data built with arbitrary times and their corresponding
/// data values (time, data). The data inside a TRestRawSignal losses
/// precision on the time definition, and it is just a data array with a
/// fixed number of data points. Therefore, the time between two consecutive
/// data points in a raw signal event must be kept constant.
///
/// This process produces the sampling of a TRestDetectorSignalEvent into a
/// TRestRawSignalEvent. TRestDetectorSignal contains Float_t data values, while
/// TResRawSignal contains Short_t values. Thats why there might be some
/// information loss when transferring the signal data to the raw-signal data.
/// To minimize the impact, the maximum data value of the output signals should
/// be high enough, and adjusted to the maximum value of a Short_t, being
/// this value 32768. The *gain* parameter may serve to re-adjust the
/// amplitude of the output data array.
///
/// \warning If the value assigned to a data point in the output rawsignal
/// event exceeds 32768 it will cause an overflow, and the event data will
/// be corrupted. If the verboseLevel of the process is warning, an output
/// message will prevent the user. The event status will be invalid.
///
/// The input signal contains arbitrary times expressed in microseconds.
/// In order to produce the binning, a time window must be defined. The
/// parameter *triggerMode* will allow to define how we choose the time
/// start (corresponding to the bin 0 in the raw signal), and time end
/// (corresponding to the last bin in the raw signal).
///
/// The trigger mode will fix the time the signal starts, while the
/// *sampling* time parameter (in microseconds) and the number of points
/// per signal, *Npoints*, will fix the time end. A *triggerDelay*
/// parameter allows to shift the time measured in number of samples, from
/// the definition obtained using the *triggerMode* parameter.
///
/// The following list describes the different parameters that can be
/// used in this process.
///
/// * **sampling**: It is the sampling time of the resulting raw signal
/// output data. Time units must be specified (ns, us, ms)".
///
/// * **Npoints**: The number of points of the resulting raw signals.
///
/// * **triggerMode**: It defines how the start time is fixed. The
/// different options are:
///
///   - *firstDeposit*: The first time deposit found in the event
///     will correspond to the bin 0.
///   - *integralThreshold*: An integral window with size **Npoints/2**
///     will start to scan the input signal event from the first time
///     deposit. The time at which the value of this integral is above
///     the value provided at the **integralThreshold** parameter will
///     be defined as the center of the acquisition window.
///
/// * **integralThreshold**: It defines the value to be used in the
///     triggerThreshold method. This parameter is not used otherwise.
///
///
/// \htmlonly <style>div.image img[src="trigger.png"]{width:500px;}</style> \endhtmlonly
///
/// The following figure shows the integralThreshold trigger definition for a NLDBD
/// event. fTimeStart and fTimeEnd define the acquisition window, centered on the time
/// when the signal integral is above the threshold defined. fTimeStart has been
/// shifted by a triggerDelay = 60 samples * 200ns
///
/// ![An illustration of the trigger definition](trigger.png)
///
/// * **triggerDelay**: The time start obtained by the trigger mode
/// definition can be shifted using this parameter. The shift is
/// measured in number of bins from the output signal.
///
/// * **gain**: Each data point from the resulting raw signal will be
/// multiplied by this factor before performing the conversion to
/// Short_t. Each value in the raw output signal should be between
/// -32768 and 32768, resulting event data will be corrupted otherwise.
/// The state of the event will be set to false fOk=false.
///
///
///--------------------------------------------------------------------------
///
/// RESTsoft - Software for Rare Event Searches with TPCs
///
/// History of developments:
///
/// 2017-November: First implementation of signal to rawsignal conversion.
///             Javier Galan
///
/// \class      TRestDetectorSignalToRawSignalProcess
/// \author     Javier Galan
///
/// <hr>
///

#include "TRestDetectorSignalToRawSignalProcess.h"

<<<<<<< HEAD
#include <limits>

=======
>>>>>>> dc10dec7
using namespace std;

ClassImp(TRestDetectorSignalToRawSignalProcess);

///////////////////////////////////////////////
/// \brief Default constructor
///
TRestDetectorSignalToRawSignalProcess::TRestDetectorSignalToRawSignalProcess() { Initialize(); }

///////////////////////////////////////////////
/// \brief Constructor loading data from a config file
///
/// If no configuration path is defined using TRestMetadata::SetConfigFilePath
/// the path to the config file must be specified using full path, absolute or
/// relative.
///
/// The default behaviour is that the config file must be specified with
/// full path, absolute or relative.
///
/// \param configFilename A const char* giving the path to an RML file.
///
TRestDetectorSignalToRawSignalProcess::TRestDetectorSignalToRawSignalProcess(const char* configFilename) {
    Initialize();
    LoadConfig(configFilename);
}

///////////////////////////////////////////////
/// \brief Default destructor
///
TRestDetectorSignalToRawSignalProcess::~TRestDetectorSignalToRawSignalProcess() {
    delete fOutputRawSignalEvent;
}

///////////////////////////////////////////////
/// \brief Function to load the configuration from an external configuration
/// file.
///
/// If no configuration path is defined in TRestMetadata::SetConfigFilePath
/// the path to the config file must be specified using full path, absolute or
/// relative.
///
/// \param configFilename A const char* giving the path to an RML file.
/// \param name The name of the specific metadata. It will be used to find the
/// corresponding TRestGeant4AnalysisProcess section inside the RML.
///
void TRestDetectorSignalToRawSignalProcess::LoadConfig(const string& configFilename, const string& name) {
    LoadConfigFromFile(configFilename, name);
}

///////////////////////////////////////////////
/// \brief Function to initialize input/output event members and define the
/// section name
///
void TRestDetectorSignalToRawSignalProcess::Initialize() {
    SetSectionName(this->ClassName());
    SetLibraryVersion(LIBRARY_VERSION);

    fInputSignalEvent = nullptr;
    fOutputRawSignalEvent = new TRestRawSignalEvent();
}

///////////////////////////////////////////////
/// \brief The main processing event function
///
TRestEvent* TRestDetectorSignalToRawSignalProcess::ProcessEvent(TRestEvent* inputEvent) {
    fInputSignalEvent = (TRestDetectorSignalEvent*)inputEvent;

    if (fInputSignalEvent->GetNumberOfSignals() <= 0) {
        return nullptr;
    }

<<<<<<< HEAD
    if (GetVerboseLevel() >= TRestStringOutput::REST_Verbose_Level::REST_Debug)
        fOutputRawSignalEvent->PrintEvent();
=======
    if (GetVerboseLevel() >= TRestStringOutput::REST_Verbose_Level::REST_Debug) {
        fOutputRawSignalEvent->PrintEvent();
    }
>>>>>>> dc10dec7

    fOutputRawSignalEvent->SetID(fInputSignalEvent->GetID());
    fOutputRawSignalEvent->SetSubID(fInputSignalEvent->GetSubID());
    fOutputRawSignalEvent->SetTimeStamp(fInputSignalEvent->GetTimeStamp());
    fOutputRawSignalEvent->SetSubEventTag(fInputSignalEvent->GetSubEventTag());

    if (fTriggerMode == "firstDeposit") {
        fTimeStart = fInputSignalEvent->GetMinTime() - fTriggerDelay * fSampling;
        fTimeEnd = fInputSignalEvent->GetMinTime() + (fNPoints - fTriggerDelay) * fSampling;
    } else if (fTriggerMode == "integralThreshold") {
        bool thresholdReached = false;
        for (Double_t t = fInputSignalEvent->GetMinTime() - fNPoints * fSampling;
             t <= fInputSignalEvent->GetMaxTime() + fNPoints * fSampling; t = t + 0.5) {
            Double_t energy = fInputSignalEvent->GetIntegralWithTime(t, t + (fSampling * fNPoints) / 2.);

            if (energy > fIntegralThreshold) {
                fTimeStart = t - fTriggerDelay * fSampling;
                fTimeEnd = t + (fNPoints - fTriggerDelay) * fSampling;
                thresholdReached = true;
            }
        }
<<<<<<< HEAD
    } else if (fTriggerMode == "fixed") {
        tStart = fTriggerFixedTime - fTriggerDelay * fSampling;
        tEnd = fTriggerFixedTime + (fNPoints - fTriggerDelay) * fSampling;

    } else {
        if (GetVerboseLevel() >= TRestStringOutput::REST_Verbose_Level::REST_Warning) {
            cout << "REST WARNING. TRestDetectorSignalToRawSignalProcess. fTriggerMode not recognized!"
                 << endl;
            cout << "Setting fTriggerMode to firstDeposit" << endl;
        }

        fTriggerMode = "firstDeposit";

        tStart = fInputSignalEvent->GetMinTime() - fTriggerDelay * fSampling;
        tEnd = fInputSignalEvent->GetMinTime() + (fNPoints - fTriggerDelay) * fSampling;
    }

    if (std::isnan(tStart)) {
        if (GetVerboseLevel() >= TRestStringOutput::REST_Verbose_Level::REST_Warning) {
            cout << endl;
            cout << "REST WARNING. TRestDetectorSignalToRawSignalProcess. tStart was not "
                    "defined."
                 << endl;
            cout << "Setting tStart = 0. tEnd = fNPoints * fSampling" << endl;
            cout << endl;
=======
        if (!thresholdReached) {
            RESTWarning << "Integral threshold for trigger not reached" << RESTendl;
            fTimeStart = 0;
            fTimeEnd = fNPoints * fSampling;
>>>>>>> dc10dec7
        }
    }

    RESTDebug << "fTimeStart : " << fTimeStart << " us " << RESTendl;
    RESTDebug << "fTimeEnd : " << fTimeEnd << " us " << RESTendl;

<<<<<<< HEAD
    if (!fShapingEnabled) {
        for (int n = 0; n < fInputSignalEvent->GetNumberOfSignals(); n++) {
            vector<Double_t> sData(fNPoints);
            for (int i = 0; i < fNPoints; i++) sData[i] = 0;

            TRestDetectorSignal* signal = fInputSignalEvent->GetSignal(n);
            Int_t signalID = signal->GetSignalID();

            for (int m = 0; m < signal->GetNumberOfPoints(); m++) {
                Double_t t = signal->GetTime(m);
                Double_t d = signal->GetData(m);

                if (GetVerboseLevel() >= TRestStringOutput::REST_Verbose_Level::REST_Debug && n < 3 && m < 5)
                    cout << "Signal : " << n << " Sample : " << m << " T : " << t << " Data : " << d << endl;

                if (t > tStart && t < tEnd) {
                    // convert physical time (in us) to timeBin
                    Int_t timeBin = (Int_t)round((t - tStart) / fSampling);
=======
    for (int n = 0; n < fInputSignalEvent->GetNumberOfSignals(); n++) {
        vector<Double_t> data(fNPoints, fCalibrationOffset);
        TRestDetectorSignal* signal = fInputSignalEvent->GetSignal(n);
        Int_t signalID = signal->GetSignalID();

        for (int m = 0; m < signal->GetNumberOfPoints(); m++) {
            Double_t t = signal->GetTime(m);
            Double_t d = signal->GetData(m);

            if (GetVerboseLevel() >= TRestStringOutput::REST_Verbose_Level::REST_Debug && n < 3 && m < 5) {
                cout << "Signal : " << n << " Sample : " << m << " T : " << t << " Data : " << d << endl;
            }

            if (t > fTimeStart && t < fTimeEnd) {
                // convert physical time (in us) to timeBin
                Int_t timeBin = (Int_t)round((t - fTimeStart) / fSampling);
>>>>>>> dc10dec7

                    if (GetVerboseLevel() >= TRestStringOutput::REST_Verbose_Level::REST_Warning)
                        if (timeBin < 0 || timeBin > fNPoints) {
                            cout << "Time bin out of range!!! bin value : " << timeBin << endl;
                            timeBin = 0;
                        }

<<<<<<< HEAD
                    RESTDebug << "Adding data : " << signal->GetData(m) << " to Time Bin : " << timeBin
                              << RESTendl;
                    sData[timeBin] += fGain * signal->GetData(m);
                }
=======
                RESTDebug << "Adding data : " << signal->GetData(m) << " to Time Bin : " << timeBin
                          << RESTendl;
                data[timeBin] += fCalibrationGain * signal->GetData(m);
>>>>>>> dc10dec7
            }

<<<<<<< HEAD
            if (GetVerboseLevel() >= TRestStringOutput::REST_Verbose_Level::REST_Warning) {
                for (int x = 0; x < fNPoints; x++) {
                    if (sData[x] < std::numeric_limits<Short_t>::min() ||
                        sData[x] > std::numeric_limits<Short_t>::max()) {
                        cout << "REST Warning : data is outside short range : " << sData[x] << endl;
                    }
                }
            }

            TRestRawSignal rSgnl;
            rSgnl.SetSignalID(signalID);
            for (int x = 0; x < fNPoints; x++) {
                if (sData[x] < std::numeric_limits<Short_t>::min() ||
                    sData[x] > std::numeric_limits<Short_t>::max()) {
                    fOutputRawSignalEvent->SetOK(false);
                }
                Short_t value = (Short_t)round(sData[x]);
                rSgnl.AddPoint(value);
            }

            if (GetVerboseLevel() >= TRestStringOutput::REST_Verbose_Level::REST_Debug) rSgnl.Print();
            RESTDebug << "Adding signal to raw signal event" << RESTendl;
            fOutputRawSignalEvent->AddSignal(rSgnl);
=======
        if (IsShapingEnabled()) {
            const auto shapingFunction = [](Double_t t) -> Double_t {
                if (t <= 0) {
                    return 0;
                }
                // function is normalized such that its absolute maximum is 1.0
                // max is at x = 1.1664004483744728
                return TMath::Exp(-3.0 * t) * TMath::Power(t, 3.0) * TMath::Sin(t) * 22.68112123672292;
            };

            vector<Double_t> dataAfterShaping(fNPoints, fCalibrationOffset);
            for (int i = 0; i < fNPoints; i++) {
                const Double_t value = data[i] - fCalibrationOffset;
                if (value <= 0) {
                    // Only positive values are possible, 0 means no signal in this bin
                    continue;
                }
                for (int j = 0; j < fNPoints; j++) {
                    dataAfterShaping[j] += value * shapingFunction(((j - i) * fSampling) / fShapingTime);
                }
            }
            data = dataAfterShaping;
        }

        TRestRawSignal rawSignal;
        rawSignal.SetSignalID(signalID);
        for (int x = 0; x < fNPoints; x++) {
            double value = round(data[x]);
            if (GetVerboseLevel() >= TRestStringOutput::REST_Verbose_Level::REST_Warning) {
                if (value < numeric_limits<Short_t>::min() || value > numeric_limits<Short_t>::max()) {
                    RESTWarning << "value (" << value << ") is outside short range ("
                                << numeric_limits<Short_t>::min() << ", " << numeric_limits<Short_t>::max()
                                << ")" << RESTendl;
                }
            }

            if (value < numeric_limits<Short_t>::min()) {
                value = numeric_limits<Short_t>::min();
                fOutputRawSignalEvent->SetOK(false);
            } else if (value > numeric_limits<Short_t>::max()) {
                value = numeric_limits<Short_t>::max();
                fOutputRawSignalEvent->SetOK(false);
            }
            rawSignal.AddPoint((Short_t)value);
>>>>>>> dc10dec7
        }
    } else {
        auto shapingFunction = [](Double_t t, Double_t shapingTime) -> Double_t {
            if (t <= 0) {
                return 0.0;
            }
            const Double_t c = t / shapingTime;
            return TMath::Exp(-3. * c) * TMath::Power(c, 3) * TMath::Sin(c);
        };
        for (int n = 0; n < fInputSignalEvent->GetNumberOfSignals(); n++) {
            const auto signal = fInputSignalEvent->GetSignal(n);
            if (signal->GetNumberOfPoints() == 0) {
                continue;
            }
            vector<Double_t> data(fNPoints, 0);
            for (int i = 0; i < signal->GetNumberOfPoints(); i++) {
                const Double_t time = signal->GetTime(i);
                const Double_t value = signal->GetData(i);
                // cout << "time: " << time << " value: " << value << " gain: " << fGain
                //      << " shapingtime: " << fShapingTime << endl;
                for (int j = 0; j < data.size(); j++) {
                    const Double_t t = double(j) * fSampling - tStart - time;
                    data[j] += fGain * value * shapingFunction(t, fShapingTime);
                    // cout << " - " << data[j] << " " << t << " " << shapingFunction(t, fShapingTime) <<
                    // endl;
                }
            }

<<<<<<< HEAD
            if (data == std::vector<Double_t>(fNPoints, 0)) {
                continue;
            }
            TRestRawSignal rawSignal;
            rawSignal.SetSignalID(signal->GetSignalID());
            for (int i = 0; i < fNPoints; i++) {
                if (data[i] < std::numeric_limits<Short_t>::min()) {
                    data[i] = std::numeric_limits<Short_t>::min();
                    fOutputRawSignalEvent->SetOK(false);
                } else if (data[i] > std::numeric_limits<Short_t>::max()) {
                    data[i] = std::numeric_limits<Short_t>::max();
                    fOutputRawSignalEvent->SetOK(false);
                }
                rawSignal.AddPoint((Short_t)round(data[i]));
            }
            fOutputRawSignalEvent->AddSignal(rawSignal);
        }
=======
        if (GetVerboseLevel() >= TRestStringOutput::REST_Verbose_Level::REST_Debug) {
            rawSignal.Print();
        }
        RESTDebug << "Adding signal to raw signal event" << RESTendl;

        fOutputRawSignalEvent->AddSignal(rawSignal);
>>>>>>> dc10dec7
    }

    RESTDebug << "TRestDetectorSignalToRawSignalProcess. Returning event with N signals "
              << fOutputRawSignalEvent->GetNumberOfSignals() << RESTendl;

    return fOutputRawSignalEvent;
}

///////////////////////////////////////////////
/// \brief Function reading input parameters from the RML
/// TRestDetectorSignalToRawSignalProcess metadata section
///
void TRestDetectorSignalToRawSignalProcess::InitFromConfigFile() {
<<<<<<< HEAD
    fSampling = GetDblParameterWithUnits("sampling");
    fNPoints = StringToInteger(GetParameter("Npoints", fNPoints));
    fTriggerMode = GetParameter("triggerMode", "firstDeposit");
    fTriggerDelay = StringToInteger(GetParameter("triggerDelay", fTriggerDelay));
    fGain = GetDblParameterWithUnits("gain", fGain);
    fIntegralThreshold = StringToDouble(GetParameter("integralThreshold", fIntegralThreshold));

    fShapingTime = GetDblParameterWithUnits("shapingTime", fShapingTime);
    fShapingEnabled = fShapingTime > 0;
=======
    auto nPoints = GetParameter("nPoints");
    if (nPoints == PARAMETER_NOT_FOUND_STR) {
        nPoints = GetParameter("Npoints", fNPoints);
    }
    fNPoints = StringToInteger(nPoints);

    fTriggerMode = GetParameter("triggerMode", fTriggerMode);
    const set<string> validTriggerModes = {"firstDeposit", "integralThreshold", "fixed"};
    if (validTriggerModes.count(fTriggerMode.Data()) == 0) {
        RESTError << "Trigger mode set to: '" << fTriggerMode
                  << "' which is not a valid trigger mode. Please use one of the following trigger modes: ";
        for (const auto& triggerMode : validTriggerModes) {
            RESTError << triggerMode << " ";
        }
        RESTError << RESTendl;
        exit(1);
    }

    fSampling = GetDblParameterWithUnits("sampling", fSampling);
    fTriggerDelay = StringToInteger(GetParameter("triggerDelay", fTriggerDelay));
    fIntegralThreshold = StringToDouble(GetParameter("integralThreshold", fIntegralThreshold));
    fTriggerFixedStartTime = GetDblParameterWithUnits("triggerFixedStartTime", fTriggerFixedStartTime);

    fCalibrationGain = StringToDouble(GetParameter("gain", fCalibrationGain));
    fCalibrationOffset = StringToDouble(GetParameter("offset", fCalibrationOffset));
    fCalibrationEnergy = Get2DVectorParameterWithUnits("calibrationEnergy", fCalibrationEnergy);
    fCalibrationRange = Get2DVectorParameterWithUnits("calibrationRange", fCalibrationRange);

    if (IsLinearCalibration()) {
        const auto range = numeric_limits<Short_t>::max() - numeric_limits<Short_t>::min();
        fCalibrationGain = range * (fCalibrationRange.Y() - fCalibrationRange.X()) /
                           (fCalibrationEnergy.Y() - fCalibrationEnergy.X());
        fCalibrationOffset = range * (fCalibrationRange.X() - fCalibrationGain * fCalibrationEnergy.X()) +
                             numeric_limits<Short_t>::min();
    }

    fShapingTime = GetDblParameterWithUnits("shapingTime", fShapingTime);
}

void TRestDetectorSignalToRawSignalProcess::InitProcess() {
    if (fTriggerMode == "fixed") {
        fTimeStart = fTriggerFixedStartTime - fTriggerDelay * fSampling;
        fTimeEnd = fTimeStart + fNPoints * fSampling;
    }
>>>>>>> dc10dec7
}<|MERGE_RESOLUTION|>--- conflicted
+++ resolved
@@ -116,11 +116,6 @@
 
 #include "TRestDetectorSignalToRawSignalProcess.h"
 
-<<<<<<< HEAD
-#include <limits>
-
-=======
->>>>>>> dc10dec7
 using namespace std;
 
 ClassImp(TRestDetectorSignalToRawSignalProcess);
@@ -192,14 +187,9 @@
         return nullptr;
     }
 
-<<<<<<< HEAD
-    if (GetVerboseLevel() >= TRestStringOutput::REST_Verbose_Level::REST_Debug)
-        fOutputRawSignalEvent->PrintEvent();
-=======
     if (GetVerboseLevel() >= TRestStringOutput::REST_Verbose_Level::REST_Debug) {
         fOutputRawSignalEvent->PrintEvent();
     }
->>>>>>> dc10dec7
 
     fOutputRawSignalEvent->SetID(fInputSignalEvent->GetID());
     fOutputRawSignalEvent->SetSubID(fInputSignalEvent->GetSubID());
@@ -221,64 +211,16 @@
                 thresholdReached = true;
             }
         }
-<<<<<<< HEAD
-    } else if (fTriggerMode == "fixed") {
-        tStart = fTriggerFixedTime - fTriggerDelay * fSampling;
-        tEnd = fTriggerFixedTime + (fNPoints - fTriggerDelay) * fSampling;
-
-    } else {
-        if (GetVerboseLevel() >= TRestStringOutput::REST_Verbose_Level::REST_Warning) {
-            cout << "REST WARNING. TRestDetectorSignalToRawSignalProcess. fTriggerMode not recognized!"
-                 << endl;
-            cout << "Setting fTriggerMode to firstDeposit" << endl;
-        }
-
-        fTriggerMode = "firstDeposit";
-
-        tStart = fInputSignalEvent->GetMinTime() - fTriggerDelay * fSampling;
-        tEnd = fInputSignalEvent->GetMinTime() + (fNPoints - fTriggerDelay) * fSampling;
-    }
-
-    if (std::isnan(tStart)) {
-        if (GetVerboseLevel() >= TRestStringOutput::REST_Verbose_Level::REST_Warning) {
-            cout << endl;
-            cout << "REST WARNING. TRestDetectorSignalToRawSignalProcess. tStart was not "
-                    "defined."
-                 << endl;
-            cout << "Setting tStart = 0. tEnd = fNPoints * fSampling" << endl;
-            cout << endl;
-=======
         if (!thresholdReached) {
             RESTWarning << "Integral threshold for trigger not reached" << RESTendl;
             fTimeStart = 0;
             fTimeEnd = fNPoints * fSampling;
->>>>>>> dc10dec7
         }
     }
 
     RESTDebug << "fTimeStart : " << fTimeStart << " us " << RESTendl;
     RESTDebug << "fTimeEnd : " << fTimeEnd << " us " << RESTendl;
 
-<<<<<<< HEAD
-    if (!fShapingEnabled) {
-        for (int n = 0; n < fInputSignalEvent->GetNumberOfSignals(); n++) {
-            vector<Double_t> sData(fNPoints);
-            for (int i = 0; i < fNPoints; i++) sData[i] = 0;
-
-            TRestDetectorSignal* signal = fInputSignalEvent->GetSignal(n);
-            Int_t signalID = signal->GetSignalID();
-
-            for (int m = 0; m < signal->GetNumberOfPoints(); m++) {
-                Double_t t = signal->GetTime(m);
-                Double_t d = signal->GetData(m);
-
-                if (GetVerboseLevel() >= TRestStringOutput::REST_Verbose_Level::REST_Debug && n < 3 && m < 5)
-                    cout << "Signal : " << n << " Sample : " << m << " T : " << t << " Data : " << d << endl;
-
-                if (t > tStart && t < tEnd) {
-                    // convert physical time (in us) to timeBin
-                    Int_t timeBin = (Int_t)round((t - tStart) / fSampling);
-=======
     for (int n = 0; n < fInputSignalEvent->GetNumberOfSignals(); n++) {
         vector<Double_t> data(fNPoints, fCalibrationOffset);
         TRestDetectorSignal* signal = fInputSignalEvent->GetSignal(n);
@@ -295,51 +237,19 @@
             if (t > fTimeStart && t < fTimeEnd) {
                 // convert physical time (in us) to timeBin
                 Int_t timeBin = (Int_t)round((t - fTimeStart) / fSampling);
->>>>>>> dc10dec7
-
-                    if (GetVerboseLevel() >= TRestStringOutput::REST_Verbose_Level::REST_Warning)
-                        if (timeBin < 0 || timeBin > fNPoints) {
-                            cout << "Time bin out of range!!! bin value : " << timeBin << endl;
-                            timeBin = 0;
-                        }
-
-<<<<<<< HEAD
-                    RESTDebug << "Adding data : " << signal->GetData(m) << " to Time Bin : " << timeBin
-                              << RESTendl;
-                    sData[timeBin] += fGain * signal->GetData(m);
-                }
-=======
+
+                if (GetVerboseLevel() >= TRestStringOutput::REST_Verbose_Level::REST_Warning)
+                    if (timeBin < 0 || timeBin > fNPoints) {
+                        cout << "Time bin out of range!!! bin value : " << timeBin << endl;
+                        timeBin = 0;
+                    }
+
                 RESTDebug << "Adding data : " << signal->GetData(m) << " to Time Bin : " << timeBin
                           << RESTendl;
                 data[timeBin] += fCalibrationGain * signal->GetData(m);
->>>>>>> dc10dec7
-            }
-
-<<<<<<< HEAD
-            if (GetVerboseLevel() >= TRestStringOutput::REST_Verbose_Level::REST_Warning) {
-                for (int x = 0; x < fNPoints; x++) {
-                    if (sData[x] < std::numeric_limits<Short_t>::min() ||
-                        sData[x] > std::numeric_limits<Short_t>::max()) {
-                        cout << "REST Warning : data is outside short range : " << sData[x] << endl;
-                    }
-                }
-            }
-
-            TRestRawSignal rSgnl;
-            rSgnl.SetSignalID(signalID);
-            for (int x = 0; x < fNPoints; x++) {
-                if (sData[x] < std::numeric_limits<Short_t>::min() ||
-                    sData[x] > std::numeric_limits<Short_t>::max()) {
-                    fOutputRawSignalEvent->SetOK(false);
-                }
-                Short_t value = (Short_t)round(sData[x]);
-                rSgnl.AddPoint(value);
-            }
-
-            if (GetVerboseLevel() >= TRestStringOutput::REST_Verbose_Level::REST_Debug) rSgnl.Print();
-            RESTDebug << "Adding signal to raw signal event" << RESTendl;
-            fOutputRawSignalEvent->AddSignal(rSgnl);
-=======
+            }
+        }
+
         if (IsShapingEnabled()) {
             const auto shapingFunction = [](Double_t t) -> Double_t {
                 if (t <= 0) {
@@ -384,61 +294,14 @@
                 fOutputRawSignalEvent->SetOK(false);
             }
             rawSignal.AddPoint((Short_t)value);
->>>>>>> dc10dec7
-        }
-    } else {
-        auto shapingFunction = [](Double_t t, Double_t shapingTime) -> Double_t {
-            if (t <= 0) {
-                return 0.0;
-            }
-            const Double_t c = t / shapingTime;
-            return TMath::Exp(-3. * c) * TMath::Power(c, 3) * TMath::Sin(c);
-        };
-        for (int n = 0; n < fInputSignalEvent->GetNumberOfSignals(); n++) {
-            const auto signal = fInputSignalEvent->GetSignal(n);
-            if (signal->GetNumberOfPoints() == 0) {
-                continue;
-            }
-            vector<Double_t> data(fNPoints, 0);
-            for (int i = 0; i < signal->GetNumberOfPoints(); i++) {
-                const Double_t time = signal->GetTime(i);
-                const Double_t value = signal->GetData(i);
-                // cout << "time: " << time << " value: " << value << " gain: " << fGain
-                //      << " shapingtime: " << fShapingTime << endl;
-                for (int j = 0; j < data.size(); j++) {
-                    const Double_t t = double(j) * fSampling - tStart - time;
-                    data[j] += fGain * value * shapingFunction(t, fShapingTime);
-                    // cout << " - " << data[j] << " " << t << " " << shapingFunction(t, fShapingTime) <<
-                    // endl;
-                }
-            }
-
-<<<<<<< HEAD
-            if (data == std::vector<Double_t>(fNPoints, 0)) {
-                continue;
-            }
-            TRestRawSignal rawSignal;
-            rawSignal.SetSignalID(signal->GetSignalID());
-            for (int i = 0; i < fNPoints; i++) {
-                if (data[i] < std::numeric_limits<Short_t>::min()) {
-                    data[i] = std::numeric_limits<Short_t>::min();
-                    fOutputRawSignalEvent->SetOK(false);
-                } else if (data[i] > std::numeric_limits<Short_t>::max()) {
-                    data[i] = std::numeric_limits<Short_t>::max();
-                    fOutputRawSignalEvent->SetOK(false);
-                }
-                rawSignal.AddPoint((Short_t)round(data[i]));
-            }
-            fOutputRawSignalEvent->AddSignal(rawSignal);
-        }
-=======
+        }
+
         if (GetVerboseLevel() >= TRestStringOutput::REST_Verbose_Level::REST_Debug) {
             rawSignal.Print();
         }
         RESTDebug << "Adding signal to raw signal event" << RESTendl;
 
         fOutputRawSignalEvent->AddSignal(rawSignal);
->>>>>>> dc10dec7
     }
 
     RESTDebug << "TRestDetectorSignalToRawSignalProcess. Returning event with N signals "
@@ -452,17 +315,6 @@
 /// TRestDetectorSignalToRawSignalProcess metadata section
 ///
 void TRestDetectorSignalToRawSignalProcess::InitFromConfigFile() {
-<<<<<<< HEAD
-    fSampling = GetDblParameterWithUnits("sampling");
-    fNPoints = StringToInteger(GetParameter("Npoints", fNPoints));
-    fTriggerMode = GetParameter("triggerMode", "firstDeposit");
-    fTriggerDelay = StringToInteger(GetParameter("triggerDelay", fTriggerDelay));
-    fGain = GetDblParameterWithUnits("gain", fGain);
-    fIntegralThreshold = StringToDouble(GetParameter("integralThreshold", fIntegralThreshold));
-
-    fShapingTime = GetDblParameterWithUnits("shapingTime", fShapingTime);
-    fShapingEnabled = fShapingTime > 0;
-=======
     auto nPoints = GetParameter("nPoints");
     if (nPoints == PARAMETER_NOT_FOUND_STR) {
         nPoints = GetParameter("Npoints", fNPoints);
@@ -507,5 +359,4 @@
         fTimeStart = fTriggerFixedStartTime - fTriggerDelay * fSampling;
         fTimeEnd = fTimeStart + fNPoints * fSampling;
     }
->>>>>>> dc10dec7
 }